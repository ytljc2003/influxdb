--- conflicted
+++ resolved
@@ -69,13 +69,6 @@
 	if u.Passwd != "" {
 		return c.Ctrl.ChangePassword(ctx, u.Name, u.Passwd)
 	}
-<<<<<<< HEAD
-	if u.Permissions != nil {
-		perms := ToEnterprise(u.Permissions)
-		return c.Ctrl.SetUserPerms(ctx, u.Name, perms)
-	}
-	return nil
-=======
 
 	// Make a list of the roles we want this user to have:
 	want := make([]string, len(u.Roles))
@@ -115,7 +108,6 @@
 
 	perms := ToEnterprise(u.Permissions)
 	return c.Ctrl.SetUserPerms(ctx, u.Name, perms)
->>>>>>> 082fc65d
 }
 
 // All is all users in influx
