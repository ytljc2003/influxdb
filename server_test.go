--- conflicted
+++ resolved
@@ -7,11 +7,13 @@
 	"net/url"
 	"os"
 	"reflect"
+	"strings"
 	"testing"
 	"time"
 
 	"code.google.com/p/go.crypto/bcrypt"
 	"github.com/influxdb/influxdb"
+	"github.com/influxdb/influxdb/influxql"
 	"github.com/influxdb/influxdb/messaging"
 )
 
@@ -505,12 +507,7 @@
 
 	// Write series with one point to the database.
 	tags := map[string]string{"host": "servera.influx.com", "region": "uswest"}
-<<<<<<< HEAD
-	index, err := s.WriteSeries("foo", "mypolicy", "cpu_load", tags, mustParseTime("2000-01-01T00:00:00Z"), map[string]interface{}{"value": 23.2})
-=======
-	values := map[string]interface{}{"value": 23.2}
-	index, err := s.WriteSeries("foo", "mypolicy", "cpu_load", tags, mustParseTime("2000-01-01T00:00:00Z"), values)
->>>>>>> 1abe43d7
+	index, err := s.WriteSeries("foo", "mypolicy", "cpu_load", tags, mustParseTime("2000-01-01T00:00:00Z"), map[string]interface{}{"value": float64(23.2)})
 	if err != nil {
 		t.Fatal(err)
 	} else if err = s.Sync(index); err != nil {
@@ -518,11 +515,7 @@
 	}
 
 	// Write another point 10 seconds later so it goes through "raw series".
-<<<<<<< HEAD
-	index, err = s.WriteSeries("foo", "mypolicy", "cpu_load", tags, mustParseTime("2000-01-01T00:00:10Z"), map[string]interface{}{"value": 100})
-=======
-	index, err = s.WriteSeries("foo", "mypolicy", "cpu_load", tags, mustParseTime("2000-01-01T00:00:10Z"), values)
->>>>>>> 1abe43d7
+	index, err = s.WriteSeries("foo", "mypolicy", "cpu_load", tags, mustParseTime("2000-01-01T00:00:10Z"), map[string]interface{}{"value": float64(100)})
 	if err != nil {
 		t.Fatal(err)
 	} else if err = s.Sync(index); err != nil {
@@ -537,15 +530,15 @@
 	// Retrieve first series data point.
 	if v, err := s.ReadSeries("foo", "mypolicy", "cpu_load", tags, mustParseTime("2000-01-01T00:00:00Z")); err != nil {
 		t.Fatal(err)
-	} else if !reflect.DeepEqual(v, map[string]interface{}{"value": 23.2}) {
+	} else if !reflect.DeepEqual(v, map[string]interface{}{"value": float64(23.2)}) {
 		t.Fatalf("values mismatch: %#v", v)
 	}
 
 	// Retrieve second series data point.
 	if v, err := s.ReadSeries("foo", "mypolicy", "cpu_load", tags, mustParseTime("2000-01-01T00:00:10Z")); err != nil {
 		t.Fatal(err)
-	} else if mustMarshalJSON(v) != mustMarshalJSON(map[string]interface{}{"value": 100}) {
-		t.Fatalf("values mismatch: %#v", mustMarshalJSON(v))
+	} else if mustMarshalJSON(v) != mustMarshalJSON(map[string]interface{}{"value": float64(100)}) {
+		t.Fatalf("values mismatch: %#v", v)
 	}
 
 	// Retrieve non-existent series data point.
@@ -556,6 +549,34 @@
 	}
 }
 
+// Ensure the server can execute a query and return the data correctly.
+func TestServer_ExecuteQuery(t *testing.T) {
+	s := OpenServer(NewMessagingClient())
+	defer s.Close()
+	s.CreateDatabase("foo")
+	s.CreateRetentionPolicy("foo", &influxdb.RetentionPolicy{Name: "raw", Duration: 1 * time.Hour})
+	s.SetDefaultRetentionPolicy("foo", "raw")
+	s.CreateUser("susy", "pass", false)
+
+	// Write series with one point to the database.
+	s.MustWriteSeries("foo", "raw", "cpu", map[string]string{"region": "us-east"}, mustParseTime("2000-01-01T00:00:00Z"), map[string]interface{}{"value": float64(20)})
+	s.MustWriteSeries("foo", "raw", "cpu", map[string]string{"region": "us-east"}, mustParseTime("2000-01-01T00:00:10Z"), map[string]interface{}{"value": float64(30)})
+	s.MustWriteSeries("foo", "raw", "cpu", map[string]string{"region": "us-west"}, mustParseTime("2000-01-01T00:00:00Z"), map[string]interface{}{"value": float64(100)})
+
+	// Select data from the server.
+	results := s.ExecuteQuery(MustParseQuery("SELECT sum(value) FROM cpu"), "foo")
+	if len(results) != 1 {
+		t.Fatalf("unexpected result count: %d", len(results))
+	}
+	if res := results[0]; res.Err != nil {
+		t.Fatalf("unexpected error: %s", res.Err)
+	} else if len(res.Rows) != 1 {
+		t.Fatalf("unexpected row count: %s", len(res.Rows))
+	} else if s := mustMarshalJSON(res); s != `{"rows":[{"name":"cpu","columns":["time","sum"],"values":[[0,150]]}]}` {
+		t.Fatalf("unexpected row(0): %s", s)
+	}
+}
+
 func TestServer_CreateShardGroupIfNotExist(t *testing.T) {
 	s := OpenServer(NewMessagingClient())
 	defer s.Close()
@@ -593,11 +614,7 @@
 	if err != nil {
 		t.Fatal(err)
 	} else if err = s.Sync(index); err != nil {
-<<<<<<< HEAD
-		t.Fatal("sync error: %s", err)
-=======
 		t.Fatalf("sync error: %s", err)
->>>>>>> 1abe43d7
 	}
 
 	expectedMeasurementNames := []string{"cpu_load"}
@@ -698,6 +715,18 @@
 func (s *Server) Close() {
 	defer os.RemoveAll(s.Path())
 	s.Server.Close()
+}
+
+// MustWriteSeries writes series data and waits for the data to be applied.
+// Returns the messaging index for the write.
+func (s *Server) MustWriteSeries(database, retentionPolicy, name string, tags map[string]string, timestamp time.Time, values map[string]interface{}) uint64 {
+	index, err := s.WriteSeries(database, retentionPolicy, name, tags, timestamp, values)
+	if err != nil {
+		panic(err.Error())
+	} else if err = s.Sync(index); err != nil {
+		panic("sync error: " + err.Error())
+	}
+	return index
 }
 
 // MessagingClient represents a test client for the messaging broker.
@@ -779,6 +808,15 @@
 	return t
 }
 
+// MustParseQuery parses an InfluxQL query. Panic on error.
+func MustParseQuery(s string) *influxql.Query {
+	q, err := influxql.NewParser(strings.NewReader(s)).ParseQuery()
+	if err != nil {
+		panic(err.Error())
+	}
+	return q
+}
+
 // errstr is an ease-of-use function to convert an error to a string.
 func errstr(err error) string {
 	if err != nil {
